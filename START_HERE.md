--- conflicted
+++ resolved
@@ -11,11 +11,10 @@
 To delete the kind cluster, run `kind delete cluster --name amoneyplan`
 
 ### Frontend
-<<<<<<< HEAD
 
+#### Using dev script
 Use `./dev.sh frontend [args]`. All args after __frontend__ are passed to pnpm.
-=======
-- `cd frontend`
-- `pnpm install`
-- `pnpm dev`
->>>>>>> f9691adc
+
+#### Set up
+- Run `./dev.sh frontend install`
+- Run `./dev.sh frontend dev`